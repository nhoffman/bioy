import subprocess

from setuptools import setup, find_packages

subprocess.call('git log --pretty=format:%h -n 1 > bioy_pkg/data/sha', shell = True)
subprocess.call('git shortlog --format="XXYYXX%h" | grep -c XXYYXX > bioy_pkg/data/ver', shell = True)

<<<<<<< HEAD
version = subprocess.check_output('git describe --tags', shell = True).strip()

setup(author = 'Noah Hoffman',
      author_email = 'ngh2@uw.edu',
      description = 'A collection of bioinformatics tools',
      name = 'bioy',
      packages = find_packages(),
      scripts = ['bioy'],
      version = version,
      url = 'https://bitbucket.org/uwlabmed/bioy/')
=======
from bioy_pkg import __version__

params = {'author': 'Noah Hoffman',
          'author_email': 'ngh2@uw.edu',
          'description': 'A collection of bioinformatics tools',
          'name': 'bioy',
          'packages': find_packages(),
          'version': __version__,
          'scripts': ['bioy']
          }

setup(**params)
>>>>>>> b7b3f4a7
<|MERGE_RESOLUTION|>--- conflicted
+++ resolved
@@ -5,7 +5,6 @@
 subprocess.call('git log --pretty=format:%h -n 1 > bioy_pkg/data/sha', shell = True)
 subprocess.call('git shortlog --format="XXYYXX%h" | grep -c XXYYXX > bioy_pkg/data/ver', shell = True)
 
-<<<<<<< HEAD
 version = subprocess.check_output('git describe --tags', shell = True).strip()
 
 setup(author = 'Noah Hoffman',
@@ -16,17 +15,3 @@
       scripts = ['bioy'],
       version = version,
       url = 'https://bitbucket.org/uwlabmed/bioy/')
-=======
-from bioy_pkg import __version__
-
-params = {'author': 'Noah Hoffman',
-          'author_email': 'ngh2@uw.edu',
-          'description': 'A collection of bioinformatics tools',
-          'name': 'bioy',
-          'packages': find_packages(),
-          'version': __version__,
-          'scripts': ['bioy']
-          }
-
-setup(**params)
->>>>>>> b7b3f4a7
