--- conflicted
+++ resolved
@@ -85,19 +85,11 @@
     parser.add_argument('-o', '--out',
             type = Opener('w'),
             default = sys.stdout,
-<<<<<<< HEAD
-            help = 'tabulated BLAST results with the following headers {}'.format(BLAST_HEADER))
-    parser.add_argument('-d', '--database',
-            help = 'blast database path for local blasts')
-    parser.add_argument('-r', '--remote-database', choices=['nt','nr'],
-            help = 'type of remote database to use, if remote flagged provided')
-=======
             help = 'tabulated BLAST results with the following default headers {}'.format(BLAST_HEADER_DEFAULT))
     parser.add_argument('-d', '--database',
             help = 'blast database path for local blasts')
     parser.add_argument('-r', '--remote-database', choices=['nt','nr'],
             help = 'type of remote database to use, if remote flag provided')
->>>>>>> 79efdca7
     parser.add_argument('--limit',
             type = int,
             help = 'maximum number of query sequences to read from the alignment')
@@ -146,11 +138,7 @@
         command += ['-db', args.database]
         command += ['-num_threads', str(args.threads)]
     command += ['-perc_identity', args.id]
-<<<<<<< HEAD
-    command += ['-outfmt', BLAST_FORMAT]
-=======
     command += ['-outfmt', '6 ' + args.outfmt.replace(',', ' ')]
->>>>>>> 79efdca7
     command += ['-strand', args.strand]
 
     if args.max:
@@ -178,17 +166,8 @@
     # make into dict
     lines = [dict(l) for l in lines]
 
-<<<<<<< HEAD
-    for l in lines:
-        l['coverage'] = (float(l['qend']) - float(l['qstart']) + 1) \
-                / float(l['qlen']) * 100
-        l['coverage'] = '{0:.2f}'.format(l['coverage'])
-    if isinstance(args.coverage, float):
-        lines = [l for l in lines if float(l['coverage']) >= args.coverage]
-=======
     if isinstance(args.coverage, float) and 'qcovs' in args.outfmt.split(','):
         lines = [l for l in lines if float(l['qcovs']) >= args.coverage]
->>>>>>> 79efdca7
 
     if args.nohits:
         # to get nohits first we need to know about the hits
